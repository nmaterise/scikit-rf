--- conflicted
+++ resolved
@@ -1,7 +1,6 @@
 include README.rst INSTALL.txt COPYING.txt ez_setup.py
-<<<<<<< HEAD
 
-recursive-include skrf/data * 
+recursive-include doc * 
 recursive-include skrf *.py *.s1p *.s2p *.p *.cal *.ntwk *.csv *.c
 
 include doc/Makefile
@@ -9,8 +8,4 @@
 recursive-include doc/tools *.rst
 recursive-include doc/source/_templates *.html
 recursive-include doc *.py
-prune doc/build
-=======
-recursive-include doc * 
-recursive-include skrf/data * 
->>>>>>> 4ec11d73
+prune doc/build